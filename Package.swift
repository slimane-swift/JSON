import PackageDescription

let package = Package(
    name: "JSON",
    dependencies: [
<<<<<<< HEAD
        .Package(url: "https://github.com/noppoMan/StructuredData.git", majorVersion: 0, minor: 5)
=======
        .Package(url: "https://github.com/Zewo/StructuredData.git", majorVersion: 0, minor: 6)
>>>>>>> 2cd4032f
    ]
)<|MERGE_RESOLUTION|>--- conflicted
+++ resolved
@@ -3,10 +3,6 @@
 let package = Package(
     name: "JSON",
     dependencies: [
-<<<<<<< HEAD
-        .Package(url: "https://github.com/noppoMan/StructuredData.git", majorVersion: 0, minor: 5)
-=======
         .Package(url: "https://github.com/Zewo/StructuredData.git", majorVersion: 0, minor: 6)
->>>>>>> 2cd4032f
     ]
 )